--- conflicted
+++ resolved
@@ -128,9 +128,5 @@
 | `GetRandomGuid()`                     | Generates a random GUID.                                                             |
 | `GetRandomBytes(int length)`          | Generates a random byte array of the specified length.                               |
 | `GetRandomByte()`                     | Generates a random byte (0-255).                                                     |
-<<<<<<< HEAD
 | `GetRandomChar(char minChar = ' ', char maxChar = '~')`                     | Generates a random character from a specified inclusive character range, based on Unicode values.                                                     |
-| `public static string GetRandomString(int length, RandomStringOptions options = RandomStringOptions.IncludeLowercaseLetters | RandomStringOptions.IncludeUppercaseLetters | RandomStringOptions.IncludeNumbers)`                     | Generates a random string of the specified length using selected character sets. By default, it includes lowercase letters, uppercase letters, and numbers.                                                     |
-=======
-| `GetRandomChar(char minChar = ' ', char maxChar = '~')`                     | Generates a random character from a specified inclusive character range, based on Unicode values.                                                     |
->>>>>>> 99b15586
+| `GetRandomString(int length, RandomStringOptions options = RandomStringOptions.IncludeLowercaseLetters | RandomStringOptions.IncludeUppercaseLetters | RandomStringOptions.IncludeNumbers)`                     | Generates a random string of the specified length using selected character sets. By default, it includes lowercase letters, uppercase letters, and numbers.                                                     |
